package graph

import (
	"errors"
	"fmt"
	"math"
)

type directed[K comparable, T any] struct {
	hash   Hash[K, T]
	traits *traits
	store  Store[K, T]
}

func newDirected[K comparable, T any](
	hash Hash[K, T],
	store Store[K, T],
	traits *traits,
) *directed[K, T] {
	return &directed[K, T]{
		hash:   hash,
		traits: traits,
		store:  store,
	}
}

func (d *directed[K, T]) Vertex(value T) error {
	hash := d.hash(value)
	err := d.store.AddVertex(hash, value)
	if err != nil {
		return fmt.Errorf("could not get vertex with hash %v, %w", hash, err)
	}
	return nil
}

func (d *directed[K, T]) Edge(source, target T) error {
	return d.WeightedEdge(source, target, 0)
}

func (d *directed[K, T]) WeightedEdge(source, target T, weight int) error {
	sourceHash := d.hash(source)
	targetHash := d.hash(target)

	return d.WeightedEdgeByHashes(sourceHash, targetHash, weight)
}

func (d *directed[K, T]) EdgeByHashes(sourceHash, targetHash K) error {
	return d.WeightedEdgeByHashes(sourceHash, targetHash, 0)
}

func (d *directed[K, T]) WeightedEdgeByHashes(sourceHash, targetHash K, weight int) error {
	if _, err := d.store.GetVertex(sourceHash); err != nil {
		return fmt.Errorf("could not find source vertex with hash %v, %w", sourceHash, err)
	}

	if _, err := d.store.GetVertex(targetHash); err != nil {
		return fmt.Errorf("could not find target vertex with hash %v, %w", targetHash, err)
	}

	if _, err := d.GetEdgeByHashes(sourceHash, targetHash); err == nil {
		return fmt.Errorf("an edge between vertices %v and %v already exists", sourceHash, targetHash)
	}

	// If the graph was declared to be acyclic, permit the creation of a cycle.
	if d.traits.isAcyclic {
		createsCycle, err := d.CreatesCycleByHashes(sourceHash, targetHash)
		if err != nil {
			return fmt.Errorf("failed to check for cycles: %w", err)
		}
		if createsCycle {
			return fmt.Errorf("an edge between %v and %v would introduce a cycle", sourceHash, targetHash)
		}
	}

	edge := Edge[K]{
		Source: sourceHash,
		Target: targetHash,
		Weight: weight,
	}

	d.store.AddEdge(sourceHash, targetHash, edge)

	return nil
}

func (d *directed[K, T]) GetEdge(source, target T) (*Edge[K], error) {
	sourceHash := d.hash(source)
	targetHash := d.hash(target)

	return d.GetEdgeByHashes(sourceHash, targetHash)
}

func (d *directed[K, T]) GetEdgeByHashes(sourceHash, targetHash K) (*Edge[K], error) {
	edge, err := d.store.GetEdge(sourceHash, targetHash)
	if err != nil {
		return nil, fmt.Errorf("could not find edge with hashes %v %v, %w", sourceHash, targetHash, err)
	}

	return edge, nil
}

func (d *directed[K, T]) DFS(start T, visit func(value T) bool) error {
	startHash := d.hash(start)

	return d.DFSByHash(startHash, visit)
}

func (d *directed[K, T]) DFSByHash(startHash K, visit func(value T) bool) error {
	if _, err := d.store.GetVertex(startHash); err != nil {
		return fmt.Errorf("could not find start vertex with hash %v, %w", startHash, err)
	}

	stack := make([]K, 0)
	visited := make(map[K]bool)

	stack = append(stack, startHash)

	for len(stack) > 0 {
		currentHash := stack[len(stack)-1]
		currentVertex, _ := d.store.GetVertex(currentHash)

		stack = stack[:len(stack)-1]

		if _, ok := visited[currentHash]; !ok {
			// Stop traversing the graph if the visit function returns true.
			if visit(*currentVertex) {
				break
			}
			visited[currentHash] = true

			edges, err := d.store.GetEdgesBySource(currentHash)
			if err != nil && !errors.Is(err, ErrNotFound) {
				return fmt.Errorf("could not get edges by source with hash %v, %w", currentHash, err)
			}
			for _, edge := range edges {
				stack = append(stack, edge.Target)
			}
		}
	}

	return nil
}

func (d *directed[K, T]) BFS(start T, visit func(value T) bool) error {
	startHash := d.hash(start)

	return d.BFSByHash(startHash, visit)
}

func (d *directed[K, T]) BFSByHash(startHash K, visit func(value T) bool) error {
	if _, err := d.store.GetVertex(startHash); err != nil {
		return fmt.Errorf("could not find start vertex with hash %v,%w", startHash, err)
	}

	queue := make([]K, 0)
	visited := make(map[K]bool)

	visited[startHash] = true
	queue = append(queue, startHash)

	for len(queue) > 0 {
		currentHash := queue[0]
		currentVertex, _ := d.store.GetVertex(currentHash)

		queue = queue[1:]

		// Stop traversing the graph if the visit function returns true.
		if visit(*currentVertex) {
			break
		}

		edges, _ := d.store.GetEdgesBySource(currentHash) // TODO: error
		for _, edge := range edges {
			if _, ok := visited[edge.Target]; !ok {
				visited[edge.Target] = true
				queue = append(queue, edge.Target)
			}
		}

	}

	return nil
}

func (d *directed[K, T]) CreatesCycle(source, target T) (bool, error) {
	sourceHash := d.hash(source)
	targetHash := d.hash(target)

	return d.CreatesCycleByHashes(sourceHash, targetHash)
}

func (d *directed[K, T]) CreatesCycleByHashes(sourceHash, targetHash K) (bool, error) {
	_, err := d.store.GetVertex(sourceHash)
	if err != nil {
		return false, fmt.Errorf("could not find source vertex with hash %v, %w", sourceHash, err)
	}

	_, err = d.store.GetVertex(targetHash)
	if err != nil {
		return false, fmt.Errorf("could not find target vertex with hash %v, %w", targetHash, err)
	}

	if sourceHash == targetHash {
		return true, nil
	}

	stack := make([]K, 0)
	visited := make(map[K]bool)

	stack = append(stack, sourceHash)

	for len(stack) > 0 {
		currentHash := stack[len(stack)-1]
		stack = stack[:len(stack)-1]

		if _, ok := visited[currentHash]; !ok {
			// If the current vertex, e.g. a predecessor of the source vertex, also is the target
			// vertex, an edge between these two would create a cycle.
			if currentHash == targetHash {
				return true, nil
			}
			visited[currentHash] = true

			predecessors, err := d.predecessors(currentHash)
			if err != nil {
				return false, fmt.Errorf("could not get predecessors with hash %v, %w", currentHash, err)
			}
			for _, predecessor := range predecessors {
				stack = append(stack, predecessor)
			}
		}
	}

	return false, nil
}

func (d *directed[K, T]) Degree(vertex T) (int, error) {
	sourceHash := d.hash(vertex)

	return d.DegreeByHash(sourceHash)
}

func (d *directed[K, T]) DegreeByHash(vertexHash K) (int, error) {
	if _, err := d.store.GetVertex(vertexHash); err != nil {
		return 0, fmt.Errorf("could not find vertex with hash %v, %w", vertexHash, err)
	}

	degree := 0

	inEdges, err := d.store.GetEdgesByTarget(vertexHash)
	if err != nil && !errors.Is(err, ErrNotFound) {
		return 0, fmt.Errorf("could not find edges with hash %v, %w", vertexHash, err)
	}
	degree += len(inEdges)

	outEdges, err := d.store.GetEdgesBySource(vertexHash)
	if err != nil && !errors.Is(err, ErrNotFound) {
		return 0, fmt.Errorf("could not find edges with hash %v, %w", vertexHash, err)
	}
	degree += len(outEdges)

	return degree, nil
}

type sccState[K comparable] struct {
	components [][]K
	stack      []K
	onStack    map[K]bool
	visited    map[K]bool
	lowlink    map[K]int
	index      map[K]int
	time       int
}

// StronglyConnectedComponents searches strongly connected components within the graph, and returns
// the hashes of the vertices shaping these components. The current implementation of this function
// uses Tarjan's algorithm and runs recursively.
func (d *directed[K, T]) StronglyConnectedComponents() ([][]K, error) {
	state := &sccState[K]{
		components: make([][]K, 0),
		stack:      make([]K, 0),
		onStack:    make(map[K]bool),
		visited:    make(map[K]bool),
		lowlink:    make(map[K]int),
		index:      make(map[K]int),
	}

	hashes, _ := d.store.ListVertices() // TODO: error
	for _, hash := range hashes {
		if ok, _ := state.visited[hash]; !ok {
			d.findSCC(hash, state)
		}
	}

	return state.components, nil
}

func (d *directed[K, T]) findSCC(vertexHash K, state *sccState[K]) {
	state.stack = append(state.stack, vertexHash)
	state.onStack[vertexHash] = true
	state.visited[vertexHash] = true
	state.index[vertexHash] = state.time
	state.lowlink[vertexHash] = state.time

	state.time++

	edges, _ := d.store.GetEdgesBySource(vertexHash) // TODO: error
	for _, edge := range edges {
		adjancency := edge.Target
		if ok, _ := state.visited[adjancency]; !ok {
			d.findSCC(adjancency, state)

			smallestLowlink := math.Min(
				float64(state.lowlink[vertexHash]),
				float64(state.lowlink[adjancency]),
			)
			state.lowlink[vertexHash] = int(smallestLowlink)
		} else {
			// If the adjacent vertex already is on the stack, the edge joining the current and the
			// adjacent vertex is a back edge. Therefore, update the vertex' lowlink value to the
			// index of the adjacent vertex if it is smaller than the lowlink value.
			if ok, _ := state.onStack[adjancency]; ok {
				smallestLowlink := math.Min(
					float64(state.lowlink[vertexHash]),
					float64(state.index[adjancency]),
				)
				state.lowlink[vertexHash] = int(smallestLowlink)
			}
		}
	}

	// If the lowlink value of the vertex is equal to its DFS index, this is th head vertex of a
	// strongly connected component, shaped by this vertex and the vertices on the stack.
	if state.lowlink[vertexHash] == state.index[vertexHash] {
		var hash K
		var component []K

		for hash != vertexHash {
			hash = state.stack[len(state.stack)-1]
			state.stack = state.stack[:len(state.stack)-1]
			state.onStack[hash] = false

			component = append(component, hash)
		}

		state.components = append(state.components, component)
	}
}

// ShortestPath computes the shortest path between two vertices and returns the hashes of the
// vertices forming that path. The current implementation uses Dijkstra with a priority queue.
func (d *directed[K, T]) ShortestPath(source, target T) ([]K, error) {
	sourceHash := d.hash(source)
	targetHash := d.hash(target)

	return d.ShortestPathByHashes(sourceHash, targetHash)
}

func (d *directed[K, T]) ShortestPathByHashes(sourceHash, targetHash K) ([]K, error) {
	weights := make(map[K]float64)
	visited := make(map[K]bool)
	predecessors := make(map[K]K)

	weights[sourceHash] = 0
	visited[sourceHash] = true

	queue := newPriorityQueue[K]()

	hashes, _ := d.store.ListVertices() // TODO: error
	for _, hash := range hashes {
		if hash != sourceHash {
			weights[hash] = math.Inf(1)
			visited[hash] = false
		}

		queue.Push(hash, weights[hash])
	}

	for queue.Len() > 0 {
		vertex, _ := queue.Pop()
		hasInfiniteWeight := math.IsInf(float64(weights[vertex]), 1)

		if vertex == targetHash {
			if _, err := d.store.GetEdgesByTarget(vertex); err != nil {
				return nil, fmt.Errorf("vertex %v is not reachable from vertex %v, %w", targetHash, sourceHash, err)
			}
		}

		outEdges, err := d.store.GetEdgesBySource(vertex)
		if err != nil {
			if !errors.Is(err, ErrNotFound) {
				return nil, fmt.Errorf("could not get edges by source with hash %v, %w", vertex, err)
			}
			continue
		}

		for _, edge := range outEdges {
			successor := edge.Target
			weight := weights[vertex] + float64(edge.Weight)

			if weight < weights[successor] && !hasInfiniteWeight {
				weights[successor] = weight
				predecessors[successor] = vertex
				queue.DecreasePriority(successor, weight)
			}
		}
	}

	// Backtrack the predecessors from target to source. These are the least-weighted edges.
	path := []K{targetHash}
	hashCursor := targetHash

	for hashCursor != sourceHash {
		hashCursor = predecessors[hashCursor]
		path = append([]K{hashCursor}, path...)
	}

	return path, nil
}

<<<<<<< HEAD
func (d *directed[K, T]) edgesAreEqual(a, b Edge[K]) bool {
	return a.Source == b.Source && a.Target == b.Target
=======
func (d *directed[K, T]) AdjacencyList() map[K][]K {
	adjacencyList := make(map[K][]K)

	// Create an entry for each vertex to guarantee that all vertices are contained and its
	// adjacencies can be safely accessed without a preceding check.
	for vertexHash := range d.vertices {
		adjacencyList[vertexHash] = make([]K, 0)
	}

	for vertex, outEdges := range d.outEdges {
		for adjacencyHash := range outEdges {
			adjacencyList[vertex] = append(adjacencyList[vertex], adjacencyHash)
		}
	}

	return adjacencyList
}

func (d *directed[K, T]) edgesAreEqual(a, b Edge[T]) bool {
	aSourceHash := d.hash(a.Source)
	aTargetHash := d.hash(a.Target)
	bSourceHash := d.hash(b.Source)
	bTargetHash := d.hash(b.Target)

	return aSourceHash == bSourceHash && aTargetHash == bTargetHash
}

func (d *directed[K, T]) addEdge(sourceHash, targetHash K, edge Edge[T]) {
	if _, ok := d.edges[sourceHash]; !ok {
		d.edges[sourceHash] = make(map[K]Edge[T])
	}

	d.edges[sourceHash][targetHash] = edge

	if _, ok := d.outEdges[sourceHash]; !ok {
		d.outEdges[sourceHash] = make(map[K]Edge[T])
	}

	d.outEdges[sourceHash][targetHash] = edge

	if _, ok := d.inEdges[targetHash]; !ok {
		d.inEdges[targetHash] = make(map[K]Edge[T])
	}

	d.inEdges[targetHash][sourceHash] = edge
>>>>>>> ede65c1d
}

func (d *directed[K, T]) predecessors(vertexHash K) ([]K, error) {
	var predecessorHashes []K

	inEdges, err := d.store.GetEdgesByTarget(vertexHash)
	if err != nil {
		if errors.Is(err, ErrNotFound) {
			return predecessorHashes, nil
		}
		return nil, fmt.Errorf("could not get edges by target with hash %v, %w", vertexHash, err)
	}

	for _, edge := range inEdges {
		predecessorHashes = append(predecessorHashes, edge.Source)
	}

	return predecessorHashes, nil
}<|MERGE_RESOLUTION|>--- conflicted
+++ resolved
@@ -418,56 +418,27 @@
 	return path, nil
 }
 
-<<<<<<< HEAD
+func (d *directed[K, T]) AdjacencyList() map[K][]K {
+	adjacencyList := make(map[K][]K)
+	// ToDo(dominikbraun): Don't ignore this and the other error.
+	vertices, _ := d.store.ListVertices()
+
+	// Create an entry for each vertex to guarantee that all vertices are contained and its
+	// adjacencies can be safely accessed without a preceding check.
+	for _, vertexHash := range vertices {
+		adjacencyList[vertexHash] = make([]K, 0)
+		edges, _ := d.store.GetEdgesBySource(vertexHash)
+
+		for _, edge := range edges {
+			adjacencyList[vertexHash] = append(adjacencyList[vertexHash], edge.Target)
+		}
+	}
+
+	return adjacencyList
+}
+
 func (d *directed[K, T]) edgesAreEqual(a, b Edge[K]) bool {
 	return a.Source == b.Source && a.Target == b.Target
-=======
-func (d *directed[K, T]) AdjacencyList() map[K][]K {
-	adjacencyList := make(map[K][]K)
-
-	// Create an entry for each vertex to guarantee that all vertices are contained and its
-	// adjacencies can be safely accessed without a preceding check.
-	for vertexHash := range d.vertices {
-		adjacencyList[vertexHash] = make([]K, 0)
-	}
-
-	for vertex, outEdges := range d.outEdges {
-		for adjacencyHash := range outEdges {
-			adjacencyList[vertex] = append(adjacencyList[vertex], adjacencyHash)
-		}
-	}
-
-	return adjacencyList
-}
-
-func (d *directed[K, T]) edgesAreEqual(a, b Edge[T]) bool {
-	aSourceHash := d.hash(a.Source)
-	aTargetHash := d.hash(a.Target)
-	bSourceHash := d.hash(b.Source)
-	bTargetHash := d.hash(b.Target)
-
-	return aSourceHash == bSourceHash && aTargetHash == bTargetHash
-}
-
-func (d *directed[K, T]) addEdge(sourceHash, targetHash K, edge Edge[T]) {
-	if _, ok := d.edges[sourceHash]; !ok {
-		d.edges[sourceHash] = make(map[K]Edge[T])
-	}
-
-	d.edges[sourceHash][targetHash] = edge
-
-	if _, ok := d.outEdges[sourceHash]; !ok {
-		d.outEdges[sourceHash] = make(map[K]Edge[T])
-	}
-
-	d.outEdges[sourceHash][targetHash] = edge
-
-	if _, ok := d.inEdges[targetHash]; !ok {
-		d.inEdges[targetHash] = make(map[K]Edge[T])
-	}
-
-	d.inEdges[targetHash][sourceHash] = edge
->>>>>>> ede65c1d
 }
 
 func (d *directed[K, T]) predecessors(vertexHash K) ([]K, error) {
