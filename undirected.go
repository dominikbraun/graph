--- conflicted
+++ resolved
@@ -342,36 +342,27 @@
 	return path, nil
 }
 
-<<<<<<< HEAD
+func (u *undirected[K, T]) AdjacencyList() map[K][]K {
+	adjacencyList := make(map[K][]K)
+	// ToDo(dominikbraun): Don't ignore this and the other error.
+	vertices, _ := u.store.ListVertices()
+
+	// Create an entry for each vertex to guarantee that all vertices are contained and its
+	// adjacencies can be safely accessed without a preceding check.
+	for _, vertexHash := range vertices {
+		adjacencyList[vertexHash] = make([]K, 0)
+		edges, _ := u.store.GetEdgesBySource(vertexHash)
+
+		for _, edge := range edges {
+			adjacencyList[vertexHash] = append(adjacencyList[vertexHash], edge.Target)
+		}
+	}
+
+	return adjacencyList
+}
+
 func (u *undirected[K, T]) edgesAreEqual(a, b Edge[K]) bool {
 	if a.Source == b.Source && a.Target == b.Target {
-=======
-func (u *undirected[K, T]) AdjacencyList() map[K][]K {
-	adjacencyList := make(map[K][]K)
-
-	// Create an entry for each vertex to guarantee that all vertices are contained and its
-	// adjacencies can be safely accessed without a preceding check.
-	for vertexHash := range u.vertices {
-		adjacencyList[vertexHash] = make([]K, 0)
-	}
-
-	for vertex, outEdges := range u.outEdges {
-		for adjacencyHash := range outEdges {
-			adjacencyList[vertex] = append(adjacencyList[vertex], adjacencyHash)
-		}
-	}
-
-	return adjacencyList
-}
-
-func (u *undirected[K, T]) edgesAreEqual(a, b Edge[T]) bool {
-	aSourceHash := u.hash(a.Source)
-	aTargetHash := u.hash(a.Target)
-	bSourceHash := u.hash(b.Source)
-	bTargetHash := u.hash(b.Target)
-
-	if aSourceHash == bSourceHash && aTargetHash == bTargetHash {
->>>>>>> ede65c1d
 		return true
 	}
 
